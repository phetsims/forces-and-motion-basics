<<<<<<< HEAD
=======
{
  "comment": "# forces-and-motion-basics 2.1.2-phetio Wed Nov 02 2016 11:40:52 GMT-0600 (MDT)",
  "assert": {
    "sha": "845be6b591cb746b0b05b7023208aef2e49a8855",
    "branch": "master"
  },
  "axon": {
    "sha": "ae6c9fcaf1d96aabdadb17a007d9eeff37cb6fc7",
    "branch": "master"
  },
  "brand": {
    "sha": "880a18ded11185580cf5950e568931cf0df4eb87",
    "branch": "master"
  },
  "chipper": {
    "sha": "135e20644856fc923f67360d19084638be1b280d",
    "branch": "master"
  },
  "dot": {
    "sha": "cf5237a34d2ee239658fcc65a83c78bab21a52ce",
    "branch": "master"
  },
  "forces-and-motion-basics": {
    "sha": "9975a4b6237e32e20a09a552a84f23919a7f6c87",
    "branch": "2.1-phetio"
  },
  "joist": {
    "sha": "b8a63f2e955dde0b959bf728a66932b33424aa24",
    "branch": "master"
  },
  "kite": {
    "sha": "d506825f0e044f9715f94b2aac23dbd52b139a82",
    "branch": "master"
  },
  "phet-core": {
    "sha": "4222a05a927792580846b3bf9b1b53decf154943",
    "branch": "master"
  },
  "phet-io": {
    "sha": "22157cc8fea8315aaa1b63ff802d7d88f3c57466",
    "branch": "master"
  },
  "phet-io-website": {
    "sha": "0a70a237337e0a04160d618face602613f33dc28",
    "branch": "master"
  },
  "phetcommon": {
    "sha": "8df1bf7d38949062dd6bf08800a0eebdce838d98",
    "branch": "master"
  },
  "query-string-machine": {
    "sha": "53531ef190ec03d090c8eb123833b20d976b0a04",
    "branch": "master"
  },
  "scenery": {
    "sha": "2a1b78887e5769a27093d176a1fa6e630b18ae5b",
    "branch": "master"
  },
  "scenery-phet": {
    "sha": "5ced4569a646e71adc900dcb918ca76644207a9e",
    "branch": "master"
  },
  "sherpa": {
    "sha": "7a7b88b0658d2ee65bdf66cf232a46a6c20c9917",
    "branch": "master"
  },
  "sun": {
    "sha": "b17e495df32a5118e4924399a49ae13499f19ed5",
    "branch": "master"
  },
  "tandem": {
    "sha": "9319527488a8d5d298e52f2b165db27fab7944a1",
    "branch": "master"
  },
  "vibe": {
    "sha": "2dba4d4b71cb0bf43c1f6a4779cc482adc9baed6",
    "branch": "master"
  }
}
>>>>>>> d7ae477f
<|MERGE_RESOLUTION|>--- conflicted
+++ resolved
@@ -1,5 +1,3 @@
-<<<<<<< HEAD
-=======
 {
   "comment": "# forces-and-motion-basics 2.1.2-phetio Wed Nov 02 2016 11:40:52 GMT-0600 (MDT)",
   "assert": {
@@ -78,5 +76,4 @@
     "sha": "2dba4d4b71cb0bf43c1f6a4779cc482adc9baed6",
     "branch": "master"
   }
-}
->>>>>>> d7ae477f
+}