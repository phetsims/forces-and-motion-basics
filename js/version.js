--- conflicted
+++ resolved
@@ -6,9 +6,5 @@
  */
 define( function() {
   'use strict';
-<<<<<<< HEAD
-  return function() { return '1.0.0-rc10'; };
-=======
   return function() { return '1.0.0-rc15'; };
->>>>>>> deed3b27
 } );