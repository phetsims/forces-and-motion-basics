// Copyright 2002-2013, University of Colorado Boulder

/**
 * Returns version identifier for the simulation.
 * TODO: generate this file at build time, reading package.json
 */
define( function() {
  'use strict';
<<<<<<< HEAD
  return function() { return '1.0.0-rc.29'; };
=======
  return function() { return '1.0.0-rc.26'; };
>>>>>>> e08dfd72
} );<|MERGE_RESOLUTION|>--- conflicted
+++ resolved
@@ -6,9 +6,5 @@
  */
 define( function() {
   'use strict';
-<<<<<<< HEAD
-  return function() { return '1.0.0-rc.29'; };
-=======
   return function() { return '1.0.0-rc.26'; };
->>>>>>> e08dfd72
 } );